<!DOCTYPE html>
<html lang="en">
    <head>
        <meta http-equiv="Content-Type" content="text/html; charset=utf-8" />
        <meta http-equiv="X-UA-Compatible" content="IE=edge" />
        <title>Growth Charts Application</title>
        <link rel="stylesheet" type="text/css" href="css/reset.css" />
        <link rel="stylesheet" type="text/css" href="css/style.css" />
        <link rel="stylesheet" type="text/css" href="css/gc-pview.css" />
        <link rel="stylesheet" type="text/css" href="themes/custom-theme/jquery-ui-1.8.18.custom.css" />

        <!-- Standard JS Libraries -->
        <script src="js/polyfills.js"></script>
        <script src="node_modules/fhirclient/fhir-client.js"></script>
		<script type="text/javascript" src="load-fhir-data.js"></script>
        <script type="text/javascript" src="lib/jquery-1.8.2.js"></script>
        <script type="text/javascript" src="lib/jquery-ui-1.9.1.js"></script>
        <script type="text/javascript" src="lib/raphael.js"></script>
        <script type="text/javascript" src="lib/xdate.js"></script>

        <!-- GC Modules -->
        <script type="text/javascript" src="js/util.js"></script>
        <script type="text/javascript" src="js/gc-model.js"></script>
        <script type="text/javascript" src="js/gc-chart-config.js"></script>
        <script type="text/javascript" src="js/gc-smart-data.js"></script>
        <script type="text/javascript" src="js/gc-sample-patients.js"></script>
        <script type="text/javascript" src="js/gc-translations.js"></script>
        <script type="text/javascript" src="js/gc-pointset.js"></script>
        <script type="text/javascript" src="js/gc-charts-data.js"></script>
        <script type="text/javascript" src="js/gc-statistics.js"></script>
        <script type="text/javascript" src="js/gc-chart.js"></script>
        <script type="text/javascript" src="js/gc-parental-view.js"></script>
        <script type="text/javascript" src="js/gc-app.js"></script>
        <script type="text/javascript" src="js/chart-pane.js"></script>
        <script type="text/javascript" src="js/charts/chart.js"></script>
        <script type="text/javascript" src="js/charts/weight-chart.js"></script>
        <script type="text/javascript" src="js/charts/head-chart.js"></script>
        <script type="text/javascript" src="js/charts/length-chart.js"></script>
        <script type="text/javascript" src="js/charts/percentile-chart.js"></script>
        <script type="text/javascript" src="js/charts/body-mass-index-chart.js"></script>
        <script type="text/javascript" src="js/charts/chart-stack.js"></script>
        <script type="text/javascript" src="js/gc-grid-view.js"></script>
        <script type="text/javascript" src="js/gc-boneage-calculator.js"></script>
        <script type="text/javascript" src="js/gc-style-generator.js"></script>
        <script src="js/charts/mini_charts.js"></script>
    </head>
    <body>

        <div id="header">
            <div class="header-inner">
                <span id="mouse-coords" class="hide-on-prod"></span>
                <div class="header-table-wrap">
                    <table border="0" cellspacing="0" cellpadding="4" class="header-table">
                        <tr class="patient-row">
                            <th class="patient-name-cell">
                                <div class="icon icon-user"></div>
                                <span class="patient-name title"></span>
                            </th>
                            <td><span class="vertical-divider"></span></td>
                            <td colspan="7">
                                <span data-translatecontent="STR_3053"></span>
                                <span class="patient-gender title"></span>
                                <span data-translatecontent="STR_3054"></span>
                                <span class="patient-birth title"></span>
                                <span data-translatecontent="STR_3055"></span>
                                <span class="patient-age title"></span>
                                <span class="weeker" style="display:none;">
                                {
                                    <span class="value title" style="margin-right: 0"></span>
                                    <span data-translatecontent="STR_3006"></span>
                                }&nbsp;&nbsp;
                                </span>
                                <span style="display: none;">
                                    <span data-translatecontent="STR_3056"></span>
                                    <span id="corrected-age" class="title"></span>
                                </span>
                            </td>
                            <td colspan="3" align="right"></td>
                        </tr>
                        <tr>
                            <th data-translatecontent="STR_3000"></th>
                            <td><span class="vertical-divider"></span></td>
                            <td align="right" data-translatecontent="STR_3001"></td>
                            <td><input type="text" data-translateattr="placeholder=STR_3002" name="DOB" /></td>
                            <td align="right" data-translatecontent="STR_3003"></td>
                            <td><input type="text" data-translateattr="placeholder=STR_3004" name="EDD" /></td>
                            <td colspan="2" align="right" data-translatecontent="STR_3005"></td>
                            <td><input type="text" style="width:6em" readonly class="result" name="GA" value="N/A" /></td>
                            <td>
                                <span class="weeker" style="display:none;color:#FFF;white-space:nowrap;">
                                (<span class="value"></span>
                                <span data-translatecontent="STR_3006"></span>)
                                </span>
                            </td>
                            <td width="100%"></td>
                            <td></td>
                        </tr>
                        <tr>
                            <th data-translatecontent="STR_3007"></th>
                            <td><span class="vertical-divider"></span></td>
                            <td class="parent-labels" align="right" data-translatecontent="STR_3008"></td>
                            <td style="white-space:nowrap">
                            <input type="text" name="mother-height" style="width:7em" />
                            <label style="white-space:nowrap">
                                <input type="checkbox" name="bio-mother" >
                                <span data-translatecontent="STR_3009"></span>
                                </label></td>
                            <td class="parent-labels" align="right" data-translatecontent="STR_3010"></td>
                            <td colspan="2" style="white-space:nowrap">
                            <input type="text" name="fader-height" style="width:7em" />
                            <label style="white-space:nowrap">
                                <input type="checkbox" name="bio-father" >
                                <span data-translatecontent="STR_3011"></span>
                                </label></td>
                            <td align="right" style="white-space:nowrap" data-translatecontent="STR_3012"></td>
                            <td>
                            <input type="text" readonly name="mid-height" style="width:6em" class="result" />
                            </td>
                            <td><img id="not-bio-parents-info" src="img/info.png" data-translateattr="title=STR_3013" /></td>
                            <td></td>
                            <td></td>
                        </tr>
                        <tr class="empty-row">
                            <td colspan="12"></td>
                        </tr>
<<<<<<< HEAD
                        <tr>
                            <th class="prefs-header"><div class="icon" id="system-settings-icon"></div><span data-translatecontent="STR_3014"></span></th>
                            <td><span class="vertical-divider"></span></td>
                            <td></td>
                            <td>
                            <input type="button" data-translateattr="value=STR_3015" onClick="GC.App.editSettings()" />
                            </td>
                            <td colspan="2">
                                <input type="button" data-translateattr="value=STR_3016" onClick="GC.App.aboutAppDialog()" />
                                <!--label>
                                    <input type="checkbox" id="edit-enabled" checked="checked" />
                                    Enable patient editing
                                </label-->
                            </td>
                            <td></td>
                            <td></td>
                            <td></td>
                            <td></td>
                            <td></td>
                            <td></td>
                        </tr>
                        <tr>
                            <th data-translatecontent="STR_3017"></th>
                            <td><span class="vertical-divider"></span></td>
                            <td colspan="4" style="white-space:nowrap; text-align:right">
                            <input class="toggle-button" type="hidden" name="metrics" value="metric" data-value1="metric" data-value2="eng" data-label1="kg/cm" data-label2="lb/ft" />
                            &nbsp;<span class="vertical-divider"></span>&nbsp;
                            <input class="toggle-button" type="hidden" name="pctz" value="pct" data-value1="pct" data-value2="z" data-label1="%" data-label2="Z" />
                            &nbsp;<span class="vertical-divider"></span>&nbsp;
                            <span class="language-selector"></span>
                            <!--input class="toggle-button" type="hidden" name="language" value="en" data-value1="en" data-value2="es" data-label1="English" data-label2="Spanish" /-->
                            </td>
                            <td align="right" data-translatecontent="STR_3018"></td>
                            <td>
                            <select name="roundPrecision.velocity.std" style="width:7em">
                                <option value="year" data-translatecontent="STR_3020"></option>
                                <option value="month" data-translatecontent="STR_3021"></option>
                                <option value="week" data-translatecontent="STR_3022"></option>
                                <option value="day" data-translatecontent="STR_3023"></option>
                                <option value="auto" data-translatecontent="STR_3057"></option>
                            </select></td>
                            <td align="right" style="white-space: nowrap;" data-translatecontent="STR_3019" ></td>
                            <td>
                            <select name="roundPrecision.velocity.nicu" style="width:7em">
                                <option value="year" data-translatecontent="STR_3024"></option>
                                <option value="month" data-translatecontent="STR_3025"></option>
                                <option value="week" data-translatecontent="STR_3026"></option>
                                <option value="day" data-translatecontent="STR_3027"></option>
                                <option value="auto" data-translatecontent="STR_3058"></option>
                            </select></td>
                            <td>&nbsp;</td>
                            <td></td>
                        </tr>
                        <tr>
                            <th data-translatecontent="STR_3028"></th>
                            <td><span class="vertical-divider"></span></td>
                            <td align="right" data-translatecontent="STR_3029"></td>
                            <td>
                                <select name="gest-correction-type">
                                    <option value="fixed" data-translatecontent="STR_3030"></option>
                                    <option value="declining" data-translatecontent="STR_3031"></option>
                                    <option value="both" data-translatecontent="STR_3032"></option>
                                    <option value="none" data-translatecontent="STR_3033"></option>
                                </select>
                            </td>
                            <td align="right" style="white-space:nowrap" data-translatecontent="STR_3034"></td>
                            <td>
                                <input name="gest-correction-treshold" type="text" style="width:10em;" data-translateattr="value=STR_3035"/>
                            </td>
                            <td style="white-space:nowrap" colspan="2" data-translatecontent="STR_3036"></td>
                            <td>&nbsp;</td>
                            <td>&nbsp;</td>
                            <td>&nbsp;</td>
                            <td></td>
                        </tr>
                        <tr class="last">
                            <th data-translatecontent="STR_3037"></th>
                            <td><span class="vertical-divider"></span></td>
                            <td align="right" data-translatecontent="STR_3038"></td>
                            <td>
                            <select name="aspectRatio" title="Height-To-Width Ratio">
                                <option value="0.8">1:1.25</option>
                                <option value="0.625">1:1.6</option>
                                <option value="1" data-translatecontent="STR_3059"></option>
                                <option value="0.5">1:2</option>
                                <option value="0.6666666666666667">2:3</option>
                                <option value="0.75">3:4</option>
                                <option value="0.6">3:5</option>
                                <option value="0.375">9:16</option>
                                <option value="0" data-translatecontent="STR_3039"></option>
                            </select></td>
                            <td align="right" data-translatecontent="STR_3040"></td>
                            <td>
                            <input name="fontSize" type="text" />
                            </td>
                            <td align="right" data-translatecontent="STR_3041"></td>
                            <td colspan="2"><select name="color-preset"></select></td>
                            <td>&nbsp;</td>
                            <td>&nbsp;</td>
                            <td></td>
                        </tr>
=======
                        <tbody class="gc-app-preferences">
                            <tr>
                                <th class="prefs-header"><div class="icon" id="system-settings-icon"></div><span data-translatecontent="STR_3014"></span></th>
                                <td><span class="vertical-divider"></span></td>
                                <td></td>
                                <td>
                                <input type="button" data-translateattr="value=STR_3015" onClick="GC.App.editSettings()" />
                                </td>
                                <td colspan="2">
                                    <input type="button" data-translateattr="value=STR_3016" onClick="GC.App.aboutAppDialog()" />
                                    <!--label>
                                        <input type="checkbox" id="edit-enabled" checked="checked" />
                                        Enable patient editing
                                    </label-->
                                </td>
                                <td></td>
                                <td></td>
                                <td></td>
                                <td></td>
                                <td></td>
                                <td></td>
                            </tr>
                            <tr>
                                <th data-translatecontent="STR_3017"></th>
                                <td><span class="vertical-divider"></span></td>
                                <td colspan="4" style="white-space:nowrap; text-align:right">
                                <input class="toggle-button" type="hidden" name="metrics" value="metric" data-value1="metric" data-value2="eng" data-label1="kg/cm" data-label2="lb/ft" />
                                &nbsp;<span class="vertical-divider"></span>&nbsp;
                                <input class="toggle-button" type="hidden" name="pctz" value="pct" data-value1="pct" data-value2="z" data-label1="%" data-label2="Z" />
                                &nbsp;<span class="vertical-divider"></span>&nbsp;
                                <span class="language-selector"></span>
                                <!--input class="toggle-button" type="hidden" name="language" value="en" data-value1="en" data-value2="es" data-label1="English" data-label2="Spanish" /-->
                                </td>
                                <td align="right" data-translatecontent="STR_3018"></td>
                                <td>
                                <select name="roundPrecision.velocity.std" style="width:7em">
                                    <option value="year" data-translatecontent="STR_3020"></option>
                                    <option value="month" data-translatecontent="STR_3021"></option>
                                    <option value="week" data-translatecontent="STR_3022"></option>
                                    <option value="day" data-translatecontent="STR_3023"></option>
                                    <option value="auto" data-translatecontent="STR_3057"></option>
                                </select></td>
                                <td align="right" style="white-space: nowrap;" data-translatecontent="STR_3019" ></td>
                                <td>
                                <select name="roundPrecision.velocity.nicu" style="width:7em">
                                    <option value="year" data-translatecontent="STR_3024"></option>
                                    <option value="month" data-translatecontent="STR_3025"></option>
                                    <option value="week" data-translatecontent="STR_3026"></option>
                                    <option value="day" data-translatecontent="STR_3027"></option>
                                    <option value="auto" data-translatecontent="STR_3058"></option>
                                </select></td>
                                <td>&nbsp;</td>
                                <td></td>
                            </tr>
                            <tr>
                                <th data-translatecontent="STR_3028"></th>
                                <td><span class="vertical-divider"></span></td>
                                <td align="right" data-translatecontent="STR_3029"></td>
                                <td>
                                    <select name="gest-correction-type">
                                        <option value="fixed" data-translatecontent="STR_3030"></option>
                                        <option value="declining" data-translatecontent="STR_3031"></option>
                                        <option value="both" data-translatecontent="STR_3032"></option>
                                        <option value="none" data-translatecontent="STR_3033"></option>
                                    </select>
                                </td>
                                <td align="right" style="white-space:nowrap" data-translatecontent="STR_3034"></td>
                                <td>
                                    <input name="gest-correction-treshold" type="text" style="width:10em;" data-translateattr="value=STR_3035"/>
                                </td>
                                <td style="white-space:nowrap" colspan="2" data-translatecontent="STR_3036"></td>
                                <td>&nbsp;</td>
                                <td>&nbsp;</td>
                                <td>&nbsp;</td>
                                <td></td>
                            </tr>
                            <tr class="last">
                                <th data-translatecontent="STR_3037"></th>
                                <td><span class="vertical-divider"></span></td>
                                <td align="right" data-translatecontent="STR_3038"></td>
                                <td>
                                <select name="aspectRatio" title="Height-To-Width Ratio">
                                    <option value="0.8">1:1.25</option>
                                    <option value="0.625">1:1.6</option>
                                    <option value="1" data-translatecontent="STR_3059"></option>
                                    <option value="0.5">1:2</option>
                                    <option value="0.6666666666666667">2:3</option>
                                    <option value="0.75">3:4</option>
                                    <option value="0.6">3:5</option>
                                    <option value="0.375">9:16</option>
                                    <option value="0" data-translatecontent="STR_3039"></option>
                                </select></td>
                                <td align="right" data-translatecontent="STR_3040"></td>
                                <td>
                                <input name="fontSize" type="text" />
                                </td>
                                <td align="right" data-translatecontent="STR_3041"></td>
                                <td colspan="2"><select name="color-preset"></select></td>
                                <td>&nbsp;</td>
                                <td>&nbsp;</td>
                                <td></td>
                            </tr>
                        </tbody>
>>>>>>> 074e3e83
                    </table>
                </div>

                <div class="toolbar-btn settings-toggle" data-translateattr="title=STR_2999"></div>
                <a class="toolbar-btn print" href="javascript:GC.App.print();" data-translateattr="title=STR_179"></a>

                <!-- View Mode -->
                <div id="view-mode">
                    <!-- hide the parent tab -->
                    <span id="parent-tab" data-value="parent" data-translatecontent="STR_3042"></span>
                    <span data-value="table" data-translatecontent="STR_3043"></span>
                    <span data-value="graphs" data-translatecontent="STR_3044"></span>
                </div>

                <div id="the-tab">
                    <a id="tab-btn-left" class="button" title="Leave only the right data source as primary"></a>
                    <div id="primary-ds" class="menu-button arrow-left button" title="Choose the primary data source"></div>
                    <a id="tab-btn-switch" class="button" title="Swap the data source places"></a>
                    <div id="secondary-ds" class="menu-button arrow-right button secondary" title="Choose the secondary data source"></div>
                    <a id="tab-btn-right" title="Add secondary data source"></a>
                    <div class="disable-overlay"></div>
                </div>

                <span class="app-version"><span data-translatecontent="STR_3045"></span><span class="version"></span> </span>

            </div>

            <div id="time-ranges">
                <div class="row">
                    <div class="cell angle-right">
                        <label>
                            <input type="radio" name="time-range" value="0:13">
                            0 – 13 <span data-translatecontent="STR_19"></span>
                        </label>
                    </div>
                    <div class="cell angle-left angle-right">
                        <label>
                            <input type="radio" name="time-range" value="0:26.08928571428572" checked>
                            0 – 6 <span data-translatecontent="STR_17"></span>
                        </label>
                    </div>
                    <div class="cell angle-left">
                        <label>
                            <input type="radio" name="time-range" value="0:104.3571428571429">
                            0 – 2 <span data-translatecontent="STR_15"></span>
                        </label>
                    </div>
                    <div class="cell">
                        <label>
                            <input type="radio" name="time-range" value="0:1043.571428571429">
                            0 – 20 <span data-translatecontent="STR_15"></span>
                        </label>
                    </div>
                    <div class="cell" style="width:9px">
                        <span class="vertical-divider" style="margin-left:4px;margin-right:4px"></span>
                    </div>
                    <div class="cell btn" style="width:120px;white-space:nowrap;" id="btn-fit-to-age" onclick="GC.App.fitToData();">
                        <label>
                            <input type="radio" name="time-range" value="0:1">
                            <span data-translatecontent="STR_3050"></span>
                        </label>
                    </div>
                    <div class="cell btn" style="width:140px;white-space:nowrap;" id="btn-toggle-zoom">
                        <label data-translatecontent="STR_3051"></label>
                    </div>
                </div>
                <div class="disable-overlay"></div>
            </div>

            <div id="info-bar" style="padding-right: 11em;overflow: hidden">

                <span class="last-recording"> <span style="color: #AAA" data-translatecontent="STR_3052"></span> <b><span class="date"></span>&nbsp;&nbsp;<span class="age"></span></b> </span>
                <span style="float:right;">
                    <span>
                        <input type="checkbox" name="nicu" class="checkbox-button" data-label="NICU" />
                        <span class="vertical-divider"></span>
                    </span>
                    <span class="hide-on-parental hide-on-table">
                        <input class="toggle-button" type="hidden" name="pctz" value="pct" data-value1="pct" data-value2="z" data-label1="%" data-label2="Z" />
                        <span class="vertical-divider"></span>
                    </span>
                    <span class="hide-on-parental">
                        <input class="toggle-button" type="hidden" name="metrics" value="metric" data-value1="metric" data-value2="eng" data-label1="kg/cm" data-label2="lb/ft" />
                        <span class="vertical-divider"></span>
                    </span>
                    <span class="language-selector">
                        <!--input class="toggle-button" type="hidden" name="language" value="en" data-value1="en" data-value2="es" data-label1="English" data-label2="Spanish" /-->
                    </span>
                </span>
                <span class="add-entry" data-translatecontent="STR_178"></span>
            </div>
        </div>

        <div id="timeline-top" class="timeline">
            <div data-translateattr="data-content=STR_15" class="years"></div>
            <div data-translateattr="data-content=STR_17" class="months"></div>
            <div data-translateattr="data-content=STR_19" class="weeks"></div>
            <div data-translateattr="data-content=STR_21" class="days"></div>
            <div class="gest"></div>
        </div>
        <div id="stage">
            <div id="view-clinical" class="tab-panel">
                <div class="stage-1">
                    <div id="middle-indicator"></div>
                </div>
            </div>
            <div id="view-parental" class="tab-panel">
                <div id="pview-wrapper">

                    <!-- left-column -->
                    <div class="left-column">
                        <div id="PatientHeader">
                            <img id="picture" src="img/transparent.gif" width="119" height="92" />
                            <div id = "PatientHeadertexts">
                                <label class="gender-color"> </label> <span class="patient-name heading title"></span>
                                <label class="gender-color" data-translatecontent="STR_155"></label> <span class="patient-gender title"></span>
                                <label class="gender-color" data-translatecontent="STR_157"></label> <span class="patient-birth title"></span>
                                <label class="gender-color" data-translatecontent="STR_156"></label> <span class="patient-age title"></span>
                            </div>
                        </div>

                        <div id="PaperLeft">
                            <table id="vitals" border="1">
                                <tr>
                                    <td class="vitals-height">
                                        <img src="img/pview/LengthIcon.png" />
                                        <div class="label" data-translatecontent="STR_152"></div>
                                        <span class="value date"></span>
                                    </td>
                                    <td class="vitals-weight">
                                        <img src="img/pview/WeightIcon.png" />
                                        <div class="label" data-translatecontent="STR_6"></div>
                                        <span class="value date"></span>
                                    </td>
                                    <td class="vitals-headc">
                                        <img src="img/pview/HeadCircumferenceIcon.png" />
                                        <div class="label" data-translatecontent="STR_13"></div>
                                        <span class="value date"></span>
                                    </td>
                                    <td class="vitals-bmi">
                                        <img src="img/pview/bmi-icon.png" />
                                        <div class="label" data-translatecontent="STR_14"></div>
                                        <span class="value date"></span>
                                    </td>
                                </tr>
                                <tr class="second-row">
                                    <td class="vitals-height">
                                        <span class="value metric"></span><span class="value pct"></span>
                                        <div class="value imperial"></div>
                                    </td>
                                    <td class="vitals-weight">
                                        <span class="value metric"></span><span class="value pct"></span>
                                        <div class="value imperial"></div>
                                    </td>
                                    <td class="vitals-headc">
                                        <span class="value metric"></span><span class="value pct"></span>
                                        <div class="value imperial"></div>
                                    </td>
                                    <td class="vitals-bmi">
                                        <span class="value metric"></span><span class="value pct"></span>
                                        <div class="value imperial"></div>
                                    </td>
                                </tr>
                            </table>
                            <div class="vitals-chart four-cols images">
                                <div class="fat-cell">
                                    <img src="img/transparent.gif" width="120" height="229" alt="Underweight" />
                                </div>
                                <div class="fat-cell">
                                    <img src="img/transparent.gif" width="120" height="229" alt="Healthy"/>
                                </div>
                                <div class="fat-cell">
                                    <img src="img/transparent.gif" width="120" height="229" alt="Overweight"/>
                                </div>
                                <div class="fat-cell">
                                    <img src="img/transparent.gif" width="120" height="229" alt="Obese"/>
                                </div>
                            </div>
                            <div class="vitals-chart four-cols labels">
                                <div class="fat-cell" data-translatecontent="STR_173"></div>
                                <div class="fat-cell" data-translatecontent="STR_174"></div>
                                <div class="fat-cell" data-translatecontent="STR_175"></div>
                                <div class="fat-cell" data-translatecontent="STR_176"></div>
                            </div>
                            <div class="vitals-chart four-cols values">
                                <div class="fat-cell"></div>
                                <div class="fat-cell"></div>
                                <div class="fat-cell"></div>
                                <div class="fat-cell"></div>
                            </div>
                            <div id="vitals-message">
                                <div class="weight-status"></div>
                                <div class="weight-trend"></div>
                                <div class="weight-range"></div>
                            </div>
                        </div>

                    </div>

                    <!-- right-column -->
                    <div class="right-column">
                        <div id="PredictedHeightHeader">
                            <div id="nameTextPredicted" class="heading" data-translatecontent="STR_153"></div>
                        </div>

                        <div id="RightPaper">
                            <div id="PaperPredictedHeight"></div>
                        </div>
                    </div>

                    <div id="pview-overlay">
                        <div id="pview-overlay-message"></div>
                    </div>
                </div>
            </div>
            <div id="view-table" class="tab-panel"></div>
        </div>
        <div id="timeline-bottom" class="timeline">
            <div class="gest"></div>
            <div data-translateattr="data-content=STR_21" class="days"></div>
            <div data-translateattr="data-content=STR_19" class="weeks"></div>
            <div data-translateattr="data-content=STR_17" class="months"></div>
            <div data-translateattr="data-content=STR_15" class="years"></div>
        </div>
        <div id="dialog"></div>
        <div id="loading-indicator">
            <div class="container">
                <h2><span data-translatecontent="STR_180"></span> <div class="msg"></div></h2>
                <div class="error-msg">
                    <div class="display">
                        <div class="icon"></div>
                        <div class="message"></div>
                    </div>
                </div>
            </div>
        </div>
    </body>
</html><|MERGE_RESOLUTION|>--- conflicted
+++ resolved
@@ -51,181 +51,80 @@
                 <span id="mouse-coords" class="hide-on-prod"></span>
                 <div class="header-table-wrap">
                     <table border="0" cellspacing="0" cellpadding="4" class="header-table">
-                        <tr class="patient-row">
-                            <th class="patient-name-cell">
-                                <div class="icon icon-user"></div>
-                                <span class="patient-name title"></span>
-                            </th>
-                            <td><span class="vertical-divider"></span></td>
-                            <td colspan="7">
-                                <span data-translatecontent="STR_3053"></span>
-                                <span class="patient-gender title"></span>
-                                <span data-translatecontent="STR_3054"></span>
-                                <span class="patient-birth title"></span>
-                                <span data-translatecontent="STR_3055"></span>
-                                <span class="patient-age title"></span>
-                                <span class="weeker" style="display:none;">
-                                {
-                                    <span class="value title" style="margin-right: 0"></span>
-                                    <span data-translatecontent="STR_3006"></span>
-                                }&nbsp;&nbsp;
-                                </span>
-                                <span style="display: none;">
-                                    <span data-translatecontent="STR_3056"></span>
-                                    <span id="corrected-age" class="title"></span>
-                                </span>
-                            </td>
-                            <td colspan="3" align="right"></td>
-                        </tr>
-                        <tr>
-                            <th data-translatecontent="STR_3000"></th>
-                            <td><span class="vertical-divider"></span></td>
-                            <td align="right" data-translatecontent="STR_3001"></td>
-                            <td><input type="text" data-translateattr="placeholder=STR_3002" name="DOB" /></td>
-                            <td align="right" data-translatecontent="STR_3003"></td>
-                            <td><input type="text" data-translateattr="placeholder=STR_3004" name="EDD" /></td>
-                            <td colspan="2" align="right" data-translatecontent="STR_3005"></td>
-                            <td><input type="text" style="width:6em" readonly class="result" name="GA" value="N/A" /></td>
-                            <td>
-                                <span class="weeker" style="display:none;color:#FFF;white-space:nowrap;">
-                                (<span class="value"></span>
-                                <span data-translatecontent="STR_3006"></span>)
-                                </span>
-                            </td>
-                            <td width="100%"></td>
-                            <td></td>
-                        </tr>
-                        <tr>
-                            <th data-translatecontent="STR_3007"></th>
-                            <td><span class="vertical-divider"></span></td>
-                            <td class="parent-labels" align="right" data-translatecontent="STR_3008"></td>
-                            <td style="white-space:nowrap">
-                            <input type="text" name="mother-height" style="width:7em" />
-                            <label style="white-space:nowrap">
-                                <input type="checkbox" name="bio-mother" >
-                                <span data-translatecontent="STR_3009"></span>
-                                </label></td>
-                            <td class="parent-labels" align="right" data-translatecontent="STR_3010"></td>
-                            <td colspan="2" style="white-space:nowrap">
-                            <input type="text" name="fader-height" style="width:7em" />
-                            <label style="white-space:nowrap">
-                                <input type="checkbox" name="bio-father" >
-                                <span data-translatecontent="STR_3011"></span>
-                                </label></td>
-                            <td align="right" style="white-space:nowrap" data-translatecontent="STR_3012"></td>
-                            <td>
-                            <input type="text" readonly name="mid-height" style="width:6em" class="result" />
-                            </td>
-                            <td><img id="not-bio-parents-info" src="img/info.png" data-translateattr="title=STR_3013" /></td>
-                            <td></td>
-                            <td></td>
-                        </tr>
-                        <tr class="empty-row">
-                            <td colspan="12"></td>
-                        </tr>
-<<<<<<< HEAD
-                        <tr>
-                            <th class="prefs-header"><div class="icon" id="system-settings-icon"></div><span data-translatecontent="STR_3014"></span></th>
-                            <td><span class="vertical-divider"></span></td>
-                            <td></td>
-                            <td>
-                            <input type="button" data-translateattr="value=STR_3015" onClick="GC.App.editSettings()" />
-                            </td>
-                            <td colspan="2">
-                                <input type="button" data-translateattr="value=STR_3016" onClick="GC.App.aboutAppDialog()" />
-                                <!--label>
-                                    <input type="checkbox" id="edit-enabled" checked="checked" />
-                                    Enable patient editing
-                                </label-->
-                            </td>
-                            <td></td>
-                            <td></td>
-                            <td></td>
-                            <td></td>
-                            <td></td>
-                            <td></td>
-                        </tr>
-                        <tr>
-                            <th data-translatecontent="STR_3017"></th>
-                            <td><span class="vertical-divider"></span></td>
-                            <td colspan="4" style="white-space:nowrap; text-align:right">
-                            <input class="toggle-button" type="hidden" name="metrics" value="metric" data-value1="metric" data-value2="eng" data-label1="kg/cm" data-label2="lb/ft" />
-                            &nbsp;<span class="vertical-divider"></span>&nbsp;
-                            <input class="toggle-button" type="hidden" name="pctz" value="pct" data-value1="pct" data-value2="z" data-label1="%" data-label2="Z" />
-                            &nbsp;<span class="vertical-divider"></span>&nbsp;
-                            <span class="language-selector"></span>
-                            <!--input class="toggle-button" type="hidden" name="language" value="en" data-value1="en" data-value2="es" data-label1="English" data-label2="Spanish" /-->
-                            </td>
-                            <td align="right" data-translatecontent="STR_3018"></td>
-                            <td>
-                            <select name="roundPrecision.velocity.std" style="width:7em">
-                                <option value="year" data-translatecontent="STR_3020"></option>
-                                <option value="month" data-translatecontent="STR_3021"></option>
-                                <option value="week" data-translatecontent="STR_3022"></option>
-                                <option value="day" data-translatecontent="STR_3023"></option>
-                                <option value="auto" data-translatecontent="STR_3057"></option>
-                            </select></td>
-                            <td align="right" style="white-space: nowrap;" data-translatecontent="STR_3019" ></td>
-                            <td>
-                            <select name="roundPrecision.velocity.nicu" style="width:7em">
-                                <option value="year" data-translatecontent="STR_3024"></option>
-                                <option value="month" data-translatecontent="STR_3025"></option>
-                                <option value="week" data-translatecontent="STR_3026"></option>
-                                <option value="day" data-translatecontent="STR_3027"></option>
-                                <option value="auto" data-translatecontent="STR_3058"></option>
-                            </select></td>
-                            <td>&nbsp;</td>
-                            <td></td>
-                        </tr>
-                        <tr>
-                            <th data-translatecontent="STR_3028"></th>
-                            <td><span class="vertical-divider"></span></td>
-                            <td align="right" data-translatecontent="STR_3029"></td>
-                            <td>
-                                <select name="gest-correction-type">
-                                    <option value="fixed" data-translatecontent="STR_3030"></option>
-                                    <option value="declining" data-translatecontent="STR_3031"></option>
-                                    <option value="both" data-translatecontent="STR_3032"></option>
-                                    <option value="none" data-translatecontent="STR_3033"></option>
-                                </select>
-                            </td>
-                            <td align="right" style="white-space:nowrap" data-translatecontent="STR_3034"></td>
-                            <td>
-                                <input name="gest-correction-treshold" type="text" style="width:10em;" data-translateattr="value=STR_3035"/>
-                            </td>
-                            <td style="white-space:nowrap" colspan="2" data-translatecontent="STR_3036"></td>
-                            <td>&nbsp;</td>
-                            <td>&nbsp;</td>
-                            <td>&nbsp;</td>
-                            <td></td>
-                        </tr>
-                        <tr class="last">
-                            <th data-translatecontent="STR_3037"></th>
-                            <td><span class="vertical-divider"></span></td>
-                            <td align="right" data-translatecontent="STR_3038"></td>
-                            <td>
-                            <select name="aspectRatio" title="Height-To-Width Ratio">
-                                <option value="0.8">1:1.25</option>
-                                <option value="0.625">1:1.6</option>
-                                <option value="1" data-translatecontent="STR_3059"></option>
-                                <option value="0.5">1:2</option>
-                                <option value="0.6666666666666667">2:3</option>
-                                <option value="0.75">3:4</option>
-                                <option value="0.6">3:5</option>
-                                <option value="0.375">9:16</option>
-                                <option value="0" data-translatecontent="STR_3039"></option>
-                            </select></td>
-                            <td align="right" data-translatecontent="STR_3040"></td>
-                            <td>
-                            <input name="fontSize" type="text" />
-                            </td>
-                            <td align="right" data-translatecontent="STR_3041"></td>
-                            <td colspan="2"><select name="color-preset"></select></td>
-                            <td>&nbsp;</td>
-                            <td>&nbsp;</td>
-                            <td></td>
-                        </tr>
-=======
+                        <tbody>
+                            <tr class="patient-row">
+                                <th class="patient-name-cell">
+                                    <div class="icon icon-user"></div>
+                                    <span class="patient-name title"></span>
+                                </th>
+                                <td><span class="vertical-divider"></span></td>
+                                <td colspan="7">
+                                    <span data-translatecontent="STR_3053"></span>
+                                    <span class="patient-gender title"></span>
+                                    <span data-translatecontent="STR_3054"></span>
+                                    <span class="patient-birth title"></span>
+                                    <span data-translatecontent="STR_3055"></span>
+                                    <span class="patient-age title"></span>
+                                    <span class="weeker" style="display:none;">
+                                    {
+                                        <span class="value title" style="margin-right: 0"></span>
+                                        <span data-translatecontent="STR_3006"></span>
+                                    }&nbsp;&nbsp;
+                                    </span>
+                                    <span style="display: none;">
+                                        <span data-translatecontent="STR_3056"></span>
+                                        <span id="corrected-age" class="title"></span>
+                                    </span>
+                                </td>
+                                <td colspan="3" align="right"></td>
+                            </tr>
+                            <tr>
+                                <th data-translatecontent="STR_3000"></th>
+                                <td><span class="vertical-divider"></span></td>
+                                <td align="right" data-translatecontent="STR_3001"></td>
+                                <td><input type="text" data-translateattr="placeholder=STR_3002" name="DOB" /></td>
+                                <td align="right" data-translatecontent="STR_3003"></td>
+                                <td><input type="text" data-translateattr="placeholder=STR_3004" name="EDD" /></td>
+                                <td colspan="2" align="right" data-translatecontent="STR_3005"></td>
+                                <td><input type="text" style="width:6em" readonly class="result" name="GA" value="N/A" /></td>
+                                <td>
+                                    <span class="weeker" style="display:none;color:#FFF;white-space:nowrap;">
+                                    (<span class="value"></span>
+                                    <span data-translatecontent="STR_3006"></span>)
+                                    </span>
+                                </td>
+                                <td width="100%"></td>
+                                <td></td>
+                            </tr>
+                            <tr>
+                                <th data-translatecontent="STR_3007"></th>
+                                <td><span class="vertical-divider"></span></td>
+                                <td class="parent-labels" align="right" data-translatecontent="STR_3008"></td>
+                                <td style="white-space:nowrap">
+                                <input type="text" name="mother-height" style="width:7em" />
+                                <label style="white-space:nowrap">
+                                    <input type="checkbox" name="bio-mother" >
+                                    <span data-translatecontent="STR_3009"></span>
+                                    </label></td>
+                                <td class="parent-labels" align="right" data-translatecontent="STR_3010"></td>
+                                <td colspan="2" style="white-space:nowrap">
+                                <input type="text" name="fader-height" style="width:7em" />
+                                <label style="white-space:nowrap">
+                                    <input type="checkbox" name="bio-father" >
+                                    <span data-translatecontent="STR_3011"></span>
+                                    </label></td>
+                                <td align="right" style="white-space:nowrap" data-translatecontent="STR_3012"></td>
+                                <td>
+                                <input type="text" readonly name="mid-height" style="width:6em" class="result" />
+                                </td>
+                                <td><img id="not-bio-parents-info" src="img/info.png" data-translateattr="title=STR_3013" /></td>
+                                <td></td>
+                                <td></td>
+                            </tr>
+                            <tr class="empty-row">
+                                <td colspan="12"></td>
+                            </tr>
+                        </tbody>
                         <tbody class="gc-app-preferences">
                             <tr>
                                 <th class="prefs-header"><div class="icon" id="system-settings-icon"></div><span data-translatecontent="STR_3014"></span></th>
@@ -329,7 +228,6 @@
                                 <td></td>
                             </tr>
                         </tbody>
->>>>>>> 074e3e83
                     </table>
                 </div>
 
