/* global jQuery, GC */
window.GC = window.GC || {};

(function ($, GC) {
    "use strict";

    // Preferences: app + any patient +     user
    // Scratchpad : app +     patient + any user

    // =========================================================================
    // Scratchpad
    // =========================================================================
    var scratchpadData = {
        fileRevision : 4,

        medService : [],

        patientData : []
    };


    // =========================================================================
    // These settings are always loaded from here (doesn't matter if they has
    // been stored on the server too)
    // =========================================================================
    var readOnlySettings = {
<<<<<<< HEAD

        fileRevision : 202,

=======
        
        fileRevision : 203,
        
>>>>>>> 074e3e83
        // See the toString method for the rendering template
        version : {
            major    : 0,
            minor    : 9,
            build    : 9,
            revision : 0,
            state    : "BETA", // dev|alpha|beta|rc|r

            asString : function() {
                return  this.major    + "." +
                        this.minor    + "." +
                        //this.build    + "." +
                        //this.revision + "-" +
                        this.build    + "-" +
                        this.state;
            }
        },

        appEnvironment : "PRODUCTION", // DEVELOPMENT | PRODUCTION

        // Used to log the execution time of some important methods
        timeLogsEnabled : false,

        // Display coordinates on the paper
        mouseTrackingEnabled : false,

        // set to true to enable the editing of the parents in the header
        patientFamilyHistoryEditable : false,
        patientDataEditable : false
    };

    // =========================================================================
    // These settings are just default (initial) values. They can be overriden
    // by whatever is stored on the server as preferences
    // =========================================================================
    var settings = {
        isParentTabShown : true,
        hidePatientHeader: true,
        hideAppPreferences: false,
        hideGCComparison: false,
        hideAddData: false,
        defaultChart : "CDC", // 2+ years
        defaultBabyChart : "WHO", // 0 - 2 years
        defaultPrematureChart : "FENTON", // premature

        widthType  : "auto",// or "fixed"
        paperWidth : 1200,
        maxWidth   : 1400, // For the charts paper
        minWidth   : 1095, // For the entire page

        // The aspectRatio for the entire chart area "height / width".
        // Use "0" to disable ( make it stretch to the available height, if
        // that height is enough for the charts to draw themselves)
        aspectRatio : 0,

        fontSize : 14,
        fontFamily: "'Helvetica Neue', Arial, Helvetica, sans-serif",

        initialView : "graphs", // graphs | table | parent

        // ref: http://arshaw.com/xdate/#Formatting
        dateFormat : "ddMMMyyyy",
        timeFormat : "h:mm TT",
        timeInterval : {
            "Years"   : "y",
            "Year"    : "y",
            "Months"  : "m",
            "Month"   : "m",
            "Weeks"   : "w",
            "Week"    : "w",
            "Days"    : "d",
            "Day"     : "d",
            "Hours"   : false,
            "Hour"    : false,
            "Minutes" : false,
            "Minute"  : false,
            "Seconds"     : false,
            "Second"      : false,
            "Milliseconds": false,
            "Millisecond" : false,
            separator : " ",
            fractions : false,
            zeroFill  : false,
            limit     : 2
        },

        // At what point chronologically does one start forecasting adult height?
        heightEstimatesMinAge : 12, // months

        percentiles : [0.05, 0.15, 0.5, 0.85, 0.95], // or [0.03, 0.15, 0.5, 0.85, 0.97]

        // Minimal time range to observe in millisecconds
        minTimeInterval : GC.Constants.TIME.WEEK * 6,

        pctz      : "pct", // "pct" or "z"
        metrics   : "metric", // "metric" or "eng"
        metricsPV : "eng", // Same as above, but for the parental view

        gestCorrectionTreshold : 30, // weeks
        gestCorrectionType : "none",

        // Timeline Settings
        // =====================================================================
        timeline : {

            snapDistance : 2, // % of the current column width

            // highlight on hover and select on click...
            interactive : false,

            // Show any of the following labels if the current time interval
            // fits into the corresponding values (in weeks)
            showLabelsInterval : {

                // days - zero to 13 weeks
                days : {
                    min : 0,
                    max : GC.Constants.TIME.MONTH * 3
                },

                // weeks - two weeks to 6 months
                weeks: {
                    min : GC.Constants.TIME.WEEK * 2,
                    max : GC.Constants.TIME.YEAR * 2
                },

                // months - one month to 2 years
                months: {
                    min : GC.Constants.TIME.MONTH * 3,
                    max : GC.Constants.TIME.YEAR  * 3
                },

                // years - two years and up
                years: {
                    min : GC.Constants.TIME.YEAR * 2,
                    max : GC.Constants.TIME.YEAR * 150
                }
            }
        },

        nicu : false,

        roundPrecision : {
            length     : { std : 1, nicu : 1 },
            weight     : { std : 1, nicu : 3 },
            headc      : { std : 1, nicu : 1 },
            bmi        : { std : 1, nicu : 1 },
            percentile : { std : 0, nicu : 0 },
            zscore     : { std : 2, nicu : 2 },
            velocity   : { std : "year", nicu : "day" }
        },

        // margins to be left around the main grid (for labels etc)
        leftgutter  : 48,
        rightgutter : 48,
        bottomgutter: 20,
        topgutter   : 25,
        chartSpaceY : 40,

        // Column resizing
        columnResizing : {
            "enabled"  : false,
            "minWidth" : 0.25, // 25%
            "maxWidth" : 0.75  // 75%
        },

        gridLineX: {
            "stroke"           : "#000",
            "stroke-width"     : 1,
            "stroke-dasharray" : "- ",
            "stroke-opacity"   : 0.6
        },

        gridLineY: {
            "stroke"        : "#EEE",
            "stroke-width"  : 1,
            "stroke-opacity": 1
        },

        selectionLine : {
            "stroke-width"   : 1,
            "stroke-opacity" : 1,
            "stroke"         : "#575757"
        },

        hoverSelectionLine : {
            "stroke-width"   : 1,
            "stroke-opacity" : 0.3,
            "stroke"         : "#858585"
        },

        todayLine : {
            "stroke-width" : 1,
            "stroke"       : "#AAA"
        },

        todayDot : {
            "fill"   : "#AAA",
            "stroke" : "none"
        },

        todayText : {
            "fill"        : "#AAA",
            "stroke"      : "none",
            "text-anchor" : "start",
            "font-weight" : "bold"
        },

        // Styling definitions for the graph and labels
        txtLabel: {font: '10px Helvetica, Arial', fill: "#000"},  // Axis labels styling
        txtTitle: {font: '16px Helvetica, Arial', fill: "#000"},  // Title label styling

        chartLabels : {
            attr : {
                "font-family" : "sans-serif, Verdana, Arial",
                "font-size"   : 20,
                "font-weight" : "normal",
                "text-anchor" : "end",
                "stroke"      : "none"
            }
        },

        higlightTimelineRanges : false,
        pointDoubleClickEdit : false,
        primarySelectionEnabled: true,
        secondarySelectionEnabled: true,

        colorPrresets : {
            "Default" : {
                "Length": "#5CB6D2",
                "Weight": "#DDA750",
                "Head C": "#97C04F",
                "BMI"   : "#B09292",
                "Primary selection"  : "#575757",
                "Secondary selection": "#858585"
            },
            "Medium Contrast" : {
                "Length" : "#25B3DF",
                "Weight" : "#EC9A16",
                "Head C" : "#87BD28",
                "BMI"    : "#B26666",
                "Primary selection"   : "#38434C",
                "Secondary selection" : "#61737F"
            },
            "High Contrast" : {
                "Length": "#0191BD",
                "Weight": "#BD7400",
                "Head C": "#639708",
                "BMI"   : "#A52D2D",
                "Primary selection"  : "#13202B",
                "Secondary selection": "#30536A"
            },
            "Greyscale" : {
                "Length" : "#888",
                "Weight" : "#888",
                "Head C" : "#888",
                "BMI"    : "#888",
                "Primary selection"   : "#333",
                "Secondary selection" : "#999"
            },
            "Greyscale - Low Contrast" : {
                "Length" : "#BBB",
                "Weight" : "#BBB",
                "Head C" : "#BBB",
                "BMI"    : "#BBB",
                "Primary selection"   : "#444",
                "Secondary selection" : "#AAA"
            },
            "Greyscale - High Contrast" : {
                "Length" : "#444",
                "Weight" : "#444",
                "Head C" : "#444",
                "BMI"    : "#444",
                "Primary selection"   : "#000",
                "Secondary selection" : "#888"
            }
        },

        currentColorPreset : "Default", // One of the listed above
        saturation : 0, // -0.5 to +0.5 correction
        brightness : 0, // -0.5 to +0.5 correction

        // Charts
        // =====================================================================
        drawChartBackground : false,
        drawChartOutlines   : false,
        verticalShift : {
            enabled   : true,
            ticks     : 30,
            drawTicks : false
        },

        chartBackground : {
            "fill"        : "#EEC",
            "fill-opacity": 0.5,
            "stroke"      : "none"
        },

        weightChart : {
            abbr : "W",
            shortName : "WEIGHT",
            shortNameId : "STR_6",
            color : "", // general use clear color
            lines : {
                stroke           : "",
                "stroke-width"   : 1,
                "stroke-linejoin": "round"
            },
            axis : {
                stroke           : "",
                "stroke-width"   : 1,
                "shape-rendering": "crispedges"
            },
            axisLabels : {
                "fill"      : "",
                "font-size" : 12
            },
            pointsColor : "",
            fillRegion : {
                fill           : "",
                "fill-opacity" : 0.7,
                "stroke-width" : 0
            },
            problemRegion : {
                fillOpacity : 0.3,
                fillURL     : "url(img/problem-pattern-orange.png)",
                fillColor   : "",
                stroke      : "none"
            }
        },

        lengthChart : {
            abbr : "L",
            shortName : "LENGTH",
            shortNameId : "STR_2",
            color : "", // general use clear color
            lines : {
                stroke           : "",
                "stroke-width"   : 1,
                "stroke-linejoin": "round",
                "stroke-opacity" : 0.8
            },
            axis : {
                stroke           : "",
                "stroke-width"   : 1,
                "shape-rendering": "crispedges"
            },
            axisLabels : {
                "fill"      : "",
                "font-size" : 12
            },
            pointsColor : "",
            fillRegion : {
                fill           : "",
                "fill-opacity" : 0.5,
                "stroke-width" : 0
            },
            problemRegion : {
                fillOpacity : 0.3,
                fillColor   : "",
                fillURL     : "url(img/problem-pattern-blue.png)",
                stroke      : "none"
            }
        },

        headChart : {
            abbr : "HC",
            shortName : "HEAD C",
            shortNameId : "STR_13",
            color : "", // general use clear color
            lines : {
                stroke           : "",
                "stroke-width"   : 1,
                "stroke-linejoin": "round"
            },
            axis : {
                stroke           : "",
                "stroke-width"   : 1,
                "shape-rendering": "crispedges"
            },
            axisLabels : {
                "fill"      : "",
                "font-size" : 12
            },
            pointsColor : "",
            fillRegion : {
                fill           : "",
                "fill-opacity" : 0.7,
                "stroke-width" : 0
            },
            problemRegion : {
                fillOpacity : 0.3,
                fillColor   : "",
                fillURL     : "url(img/problem-pattern-green.png)",
                stroke      : "none"
            }
        },

        bodyMassChart : {
            abbr : "BMI",
            shortName : "BMI",
            shortNameId : "STR_14",
            color : "", // general use clear color
            lines : {
                stroke           : "",
                "stroke-width"   : 1,
                "stroke-linejoin": "round"
            },
            axis : {
                stroke           : "",
                "stroke-width"   : 1,
                "shape-rendering": "crispedges"
            },
            axisLabels : {
                "fill"      : "",
                "font-size" : 12
            },
            pointsColor : "",
            fillRegion : {
                fill           : "",
                "fill-opacity" : 0.75,
                "stroke-width" : 0
            },
            problemRegion : {
                fillOpacity : 0.3,
                fillColor   : "",
                fillURL     : "url(img/problem-pattern-orange.png)",
                stroke      : "none"
            }
        },

        patientData : {
            points : {
                even : {
                    stroke          : "#FFF",
                    "stroke-width"  : 4,
                    "stroke-opacity": 0.9,
                    "fill-opacity"  : 1
                },
                odd : {
                    stroke          : "#FFF",
                    "stroke-width"  : 4,
                    "stroke-opacity": 0.9,
                    "fill-opacity"  : 1
                },
                firstMonth : {
                    stroke          : "#FFF",
                    "stroke-width"  : 8,
                    "stroke-opacity": 0.8,
                    "fill-opacity"  : 1
                },
                current : {
                    stroke: "rgb(0,0,0)",
                    "stroke-width": 2
                }
            },
            lines : {
                "stroke-width": 1.5
            }
        },

        // The pail grey rectangle on the inner side of the right axis
        rightAxisInnerShadow : {
            width : 20,
            attr  : {
                "stroke-width" : 0,
                "fill"         : "#E0E0E0",
                "fill-opacity" : 1
            }
        },

        // selectionRect
        selectionRect : {
            "fill"             : "#039",
            "fill-opacity"     : 0.2,
            "stroke"           : "#006",
            "stroke-width"     : 1,
            "stroke-opacity"   : 0.5,
            "stroke-dasharray" : "- "
        }
    };

    // Populate the chart color defaults from the default color presets
    function setChartSettingsColors (chartName, baseColor) {
        settings[chartName].color = baseColor;
        settings[chartName].fillRegion.fill = baseColor;
        settings[chartName].lines.stroke = GC.Util.darken(baseColor, 80);
        settings[chartName].axis.stroke = GC.Util.darken(baseColor, 90);
        settings[chartName].axisLabels.fill = GC.Util.darken(baseColor, 70);
        settings[chartName].pointsColor = GC.Util.darken(baseColor, 70);
        settings[chartName].problemRegion.fillColor = baseColor;
    }
    setChartSettingsColors("weightChart",   settings.colorPrresets.Default["Weight"]);
    setChartSettingsColors("lengthChart",   settings.colorPrresets.Default["Length"]);
    setChartSettingsColors("headChart",     settings.colorPrresets.Default["Head C"]);
    setChartSettingsColors("bodyMassChart", settings.colorPrresets.Default["BMI"]);

    GC.chartSettings  = $.extend(true, {}, settings, readOnlySettings);
    GC.scratchpadData = $.extend(true, {}, scratchpadData);

    GC.__INITIAL__chartSettings = $.extend(true, {}, GC.chartSettings);

    // GC.Preferences
    // =========================================================================
    GC.Preferences = new GC.Model(
        GC.chartSettings,
        readOnlySettings
    );

    // GC.Scratchpad
    // =========================================================================
    GC.Scratchpad  = new GC.Model(
        GC.scratchpadData
    );
    GC.Scratchpad.autoCommit = true;

}(jQuery, GC));<|MERGE_RESOLUTION|>--- conflicted
+++ resolved
@@ -24,15 +24,8 @@
     // been stored on the server too)
     // =========================================================================
     var readOnlySettings = {
-<<<<<<< HEAD
-
-        fileRevision : 202,
-
-=======
-        
-        fileRevision : 203,
-        
->>>>>>> 074e3e83
+        fileRevision : 208,
+
         // See the toString method for the rendering template
         version : {
             major    : 0,
