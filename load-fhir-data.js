window.GC = window.GC || {};

GC.get_data = function() {
  var dfd = $.Deferred();

  FHIR.oauth2.ready(onReady, onError);

  function onError(){
    console.log("Loading error", arguments);
    dfd.reject({
      responseText: "Loading error. See console for details."
    });
  };

  function onReady(smart){

    var hidePatientHeader = (smart.tokenResponse.need_patient_banner === false);
    GC.Preferences.prop("hidePatientHeader", hidePatientHeader);

<<<<<<< HEAD
    var patient = smart.context.patient;

    var vitalsFetch = $.Deferred();
    var familyHistoryFetch = $.Deferred();
    var ptFetch = patient.read();

    patient.Observation.where.
    nameIn(['3141-9', '8302-2', '8287-5', '39156-5', '18185-9', '37362-1', '11884-4']).
    drain(drainVitals).done(doneVitals).fail(onError);

    patient.FamilyHistory.where.drain(drainFamilyHistory).done(doneFamilyHistory).fail(doneFamilyHistory);

    var allVitals = [];
    function drainVitals(vs){
      [].push.apply(allVitals, vs); 
    };

    var allFamilyHistories = [];
    function drainFamilyHistory(vs){
      [].push.apply(allFamilyHistories, vs); 
    };

    function doneVitals(){
      vitalsFetch.resolve(smart.byCode(allVitals, 'name'));
    };

    function doneFamilyHistory(){
      familyHistoryFetch.resolve(allFamilyHistories);
    };
=======
    var ptFetch = smart.patient.read();
    var vitalsFetch = smart.patient.api.fetchAll({type: "Observation", query: {code: {$or: ['3141-9', '8302-2', '8287-5', '39156-5', '18185-9', '37362-1']}}});
    var familyHistoryFetch = smart.patient.api.fetchAll({type: "FamilyMemberHistory"});
>>>>>>> fff5ae14

    $.when(ptFetch, vitalsFetch, familyHistoryFetch).done(onData);

    function onData(patient, vitals, familyHistories){
      var vitalsByCode = smart.byCode(vitals, 'code');

      var t0 = new Date().getTime();

      // Initialize an empty patient structure
      var p = {
        demographics: { },
        vitals:{
          lengthData: [],
          weightData: [],
          BMIData: [],
          headCData: []
        },
        boneAge: [],
        familyHistory: {
          father : {
            height: null,
            isBio : false
          },
          mother : {
            height: null,
            isBio : false
          }
        }
      };

      // For debugging/exploration, a global handle on the output
      console.log("Check out the parsed FHIR data: window.patient, window.vitalsByCode, window.familyHistories");
      window.patient = patient;
      window.vitalsByCode = vitalsByCode;
      window.familyHistories = familyHistories;

      var fname = patient.name[0].given.join(" ");
      var lname = patient.name[0].family.join(" ");
      p.demographics.name = fname + " " + lname;
      p.demographics.birthday = patient.birthDate;
      p.demographics.gender = patient.gender;

      var gestAge = vitalsByCode['18185-9'];
      if (gestAge === undefined) {
        //handle an alternate mapping of Gest Age used by Cerner
        gestAge = vitalsByCode['11884-4'];
      }
      if (gestAge && gestAge.length > 0) {
        var weeks = 0, qty = gestAge[0].valueString ? 
          gestAge[0].valueString.value || '40W 0D' :
          gestAge[0].valueQuantity ? 
            gestAge[0].valueQuantity.value || 40 :
            40;

        if (typeof qty == 'string') {
          qty.replace(/(\d+)([WD])\s*/gi, function(token, num, code) {
            num = parseFloat(num);
            if (code.toUpperCase() == 'D') {
              num /= 7;
            }
            weeks += num;
          });
        } else {
          weeks = qty;
        }

        p.demographics.gestationalAge = weeks;
        p.demographics.weeker = weeks;
      }

      var units = smart.units;
      process(vitalsByCode['3141-9'], units.kg, p.vitals.weightData);
      process(vitalsByCode['8302-2'],  units.cm,  p.vitals.lengthData);
      process(vitalsByCode['8287-5'],  units.cm,  p.vitals.headCData);
      process(vitalsByCode['39156-5'], units.any, p.vitals.BMIData);
      processBA(vitalsByCode['37362-1'], p.boneAge);

      function process(observationValues, toUnit, arr){
        observationValues && observationValues.forEach(function(v){
          arr.push({
            agemos: months(v.effectiveDateTime, patient.birthDate),
            value: toUnit(v.valueQuantity)
          })
        });
      };

      function processBA(boneAgeValues, arr){
        boneAgeValues && boneAgeValues.forEach(function(v){
          arr.push({
            date: v.effectiveDateTime,
            boneAgeMos: units.any(v.valueQuantity)
          })
        });
      };

      function months(d){
        return -1 * new XDate(d).diffMonths(new XDate(p.demographics.birthday));
      }

      $.each(familyHistories, function(index, fh){
        if (fh.resourceType === "FamilyMemberHistory") {
              var code = fh.relationship.coding[0].code;
              $.each(fh.extension || [], function(index, ext){
                if (ext.url === "http://fhir-registry.smarthealthit.org/StructureDefinition/family-history#height") {
                  var ht = units.cm(ext.valueQuantity);
                  var r = null;
                  if (code === 'FTH') {
                    r = p.familyHistory.father;
                  } else if (code === 'MTH') {
                    r = p.familyHistory.mother;
                  }
                  if (r) {
                    r.height = ht;
                    r.isBio = true;
                  }
                }
              });
        }
      });

      window.data = p;
      console.log("Check out the patient's growth data: window.data");
      dfd.resolve(p);
    }
  }

  return dfd.promise();
};<|MERGE_RESOLUTION|>--- conflicted
+++ resolved
@@ -17,41 +17,9 @@
     var hidePatientHeader = (smart.tokenResponse.need_patient_banner === false);
     GC.Preferences.prop("hidePatientHeader", hidePatientHeader);
 
-<<<<<<< HEAD
-    var patient = smart.context.patient;
-
-    var vitalsFetch = $.Deferred();
-    var familyHistoryFetch = $.Deferred();
-    var ptFetch = patient.read();
-
-    patient.Observation.where.
-    nameIn(['3141-9', '8302-2', '8287-5', '39156-5', '18185-9', '37362-1', '11884-4']).
-    drain(drainVitals).done(doneVitals).fail(onError);
-
-    patient.FamilyHistory.where.drain(drainFamilyHistory).done(doneFamilyHistory).fail(doneFamilyHistory);
-
-    var allVitals = [];
-    function drainVitals(vs){
-      [].push.apply(allVitals, vs); 
-    };
-
-    var allFamilyHistories = [];
-    function drainFamilyHistory(vs){
-      [].push.apply(allFamilyHistories, vs); 
-    };
-
-    function doneVitals(){
-      vitalsFetch.resolve(smart.byCode(allVitals, 'name'));
-    };
-
-    function doneFamilyHistory(){
-      familyHistoryFetch.resolve(allFamilyHistories);
-    };
-=======
     var ptFetch = smart.patient.read();
-    var vitalsFetch = smart.patient.api.fetchAll({type: "Observation", query: {code: {$or: ['3141-9', '8302-2', '8287-5', '39156-5', '18185-9', '37362-1']}}});
+    var vitalsFetch = smart.patient.api.fetchAll({type: "Observation", query: {code: {$or: ['3141-9', '8302-2', '8287-5', '39156-5', '18185-9', '37362-1', '11884-4']}}});
     var familyHistoryFetch = smart.patient.api.fetchAll({type: "FamilyMemberHistory"});
->>>>>>> fff5ae14
 
     $.when(ptFetch, vitalsFetch, familyHistoryFetch).done(onData);
 
