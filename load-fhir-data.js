/* global GC, $, FHIR, XDate */
window.GC = window.GC || {};

GC.get_data = function() {
    var dfd = $.Deferred();
    var SMART;

    function isKnownGender(gender) {
        switch (gender) {
        case 'male':
        case 'female':
            return true;
        }
        return false;
    }

    function isValidObservationObj(obj){
        if (obj.hasOwnProperty('status') && obj.status &&
            (obj.status.toLowerCase() === 'final' || obj.status.toLowerCase() === 'amended') &&
            obj.hasOwnProperty('valueQuantity') && obj.valueQuantity.hasOwnProperty('value') &&
            obj.valueQuantity.hasOwnProperty('code')) {
            return true;
        }
        return false;
    }

    function processBoneAge(boneAgeValues, arr, units) {
        boneAgeValues && boneAgeValues.forEach(function(v){
<<<<<<< HEAD
            if (isValidObservationObj(v)) {
                arr.push({
                    date: v.effectiveDateTime,
                    boneAgeMos: units.any(v.valueQuantity)
=======
            if (v.hasOwnProperty('valueQuantity')) {
                arr.push({
                date: v.effectiveDateTime,
                boneAgeMos: units.any(v.valueQuantity)
>>>>>>> 2b5c2c44
                })
            }
        });
    }

    function defaultOnFail(promise, defaultValue) {
        var deferred = $.Deferred();
        $.when(promise).then(
            function (data) {
                deferred.resolve(data);
            },
            function () {
                deferred.resolve(defaultValue);
            }
        );
        return deferred.promise();
    }

    function onError(error) {
        if (error == "No 'state' parameter found in authorization response.") {
            if (SMART) {
                return dfd.reject({
                    responseText: "Your SMART session has expired. Please launch again."
                });
            }
            return dfd.reject({
                responseText: "App launched without SMART context!"
            });
        }

        console.log("Loading error: ", arguments);
        dfd.reject({
            responseText: "Loading error. See console for details."
        });
    }

    function onErrorWithWarning(msg){
        console.log("Loading error", arguments);
        dfd.reject({
            responseText: msg,
            showMessage : true,
            messageType : 'warning'
        });
    }

    function onReady(smart){
        var hidePatientHeader = (smart.tokenResponse.need_patient_banner === false);
        SMART = smart;

        GC.Preferences.prop("hidePatientHeader", hidePatientHeader);

        function onData(patient, vitals, familyHistories) {
            // check patient gender
            if (!isKnownGender(patient.gender)) {
                onErrorWithWarning(GC.str('STR_Error_UnknownGender'));
            }

            var vitalsByCode = smart.byCode(vitals, 'code');

            // Initialize an empty patient structure
            var p = {
                demographics: {},
                vitals:{
                    lengthData: [],
                    weightData: [],
                    BMIData: [],
                    headCData: []
                },
                boneAge: [],
                familyHistory: {
                    father : {
                        height: null,
                        isBio : false
                    },
                    mother : {
                        height: null,
                        isBio : false
                    }
                }
            };

            function months(d){
                return -1 * new XDate(d).diffMonths(new XDate(p.demographics.birthday));
            }

            function process(observationValues, toUnit, arr){
                observationValues && observationValues.forEach(function(v){
                    if (isValidObservationObj(v)) {
                        arr.push({
                            agemos: months(v.effectiveDateTime, patient.birthDate),
                            value: toUnit(v.valueQuantity)
                        })
                    }
                });
            }

            // For debugging/exploration, a global handle on the output
            console.log("Check out the parsed FHIR data: window.patient, window.vitalsByCode, window.familyHistories");
            window.patient = patient;
            window.vitalsByCode = vitalsByCode;
            window.familyHistories = familyHistories;

            var fname = patient.name[0].given.join(" ");
            var lname = patient.name[0].family;
            lname = $.isArray(lname) ? lname.join(" ") : lname;
            p.demographics.name = fname + " " + lname;
            p.demographics.birthday = patient.birthDate;
            p.demographics.gender = patient.gender;

            var gestAge = vitalsByCode['18185-9'];
            if (gestAge === undefined) {
                //handle an alternate mapping of Gest Age used by Cerner
                gestAge = vitalsByCode['11884-4'];
            }

            if (gestAge && gestAge.length > 0) {
                var weeks = 0,
                    qty = gestAge[0].valueString ?
                        gestAge[0].valueString.value || '40W 0D' :
                        gestAge[0].valueQuantity ?
                            gestAge[0].valueQuantity.value || 40 :
                            40;

                if (typeof qty == 'string') {
                    qty.replace(/(\d+)([WD])\s*/gi, function(token, num, code) {
                        num = parseFloat(num);
                        if (code.toUpperCase() == 'D') {
                            num /= 7;
                        }
                        weeks += num;
                    });
                }
                else {
                    weeks = qty;
                }

                p.demographics.gestationalAge = weeks;
                p.demographics.weeker = weeks;
            }

            var units = smart.units;
            process(vitalsByCode['3141-9' ], units.kg , p.vitals.weightData);
            process(vitalsByCode['29463-7'], units.kg , p.vitals.weightData);
            process(vitalsByCode['8302-2' ], units.cm , p.vitals.lengthData);
            process(vitalsByCode['8306-3' ], units.cm , p.vitals.lengthData);
            process(vitalsByCode['8287-5' ], units.cm , p.vitals.headCData );
            process(vitalsByCode['39156-5'], units.any, p.vitals.BMIData   );

            processBoneAge(vitalsByCode['37362-1'], p.boneAge, units);

            $.each(familyHistories, function(index, fh) {
                if (fh.resourceType === "FamilyMemberHistory") {
                    var code = fh.relationship.coding[0].code;
                    $.each(fh.extension || [], function(index2, ext){
                        if (ext.url === "http://fhir-registry.smarthealthit.org/StructureDefinition/family-history#height") {
                            var ht = units.cm(ext.valueQuantity);
                            var r = null;
                            if (code === 'FTH') {
                                r = p.familyHistory.father;
                            }
                            else if (code === 'MTH') {
                                r = p.familyHistory.mother;
                            }
                            if (r) {
                                r.height = ht;
                                r.isBio = true;
                            }
                        }
                    });
                }
            });

            window.data = p;
            console.log("Check out the patient's growth data: window.data");
            dfd.resolve(p);
        }

        if (!smart.hasOwnProperty('patient')) {
            return onErrorWithWarning(
                GC.str('STR_Error_LoadingApplication') + ": " +
                GC.str('STR_Error_NoPatient')
            );
        }

        smart.patient.read().then(
            function(ptFetch) {
                var vitalsFetch = smart.patient.api.fetchAll({
                    type: "Observation",
                    query: {
                        code: {
                            $or: [
                                'http://loinc.org|29463-7', // weight
                                'http://loinc.org|3141-9' , // weight
                                'http://loinc.org|8302-2' , // Body height
                                'http://loinc.org|8306-3' , // Body height --lying
                                'http://loinc.org|8287-5' , // headC
                                'http://loinc.org|39156-5', // BMI 39156-5
                                'http://loinc.org|18185-9', // gestAge
                                'http://loinc.org|37362-1', // bone age
                                'http://loinc.org|11884-4'  // gestAge
                            ]
                        }
                    }
                });

                var familyHistoryFetch = defaultOnFail(
                    smart.patient.api.fetchAll({
                        type: "FamilyMemberHistory"
                    }),
                    []
                );

                $.when(ptFetch, vitalsFetch, familyHistoryFetch).done(onData);
            },
            function(error) {
                onErrorWithWarning(
                    GC.str('STR_Error_LoadingApplication') + " (" + error + ")"
                );
            }
        )
    }

    FHIR.oauth2.ready(onReady, onError);
    return dfd.promise();
};<|MERGE_RESOLUTION|>--- conflicted
+++ resolved
@@ -26,17 +26,10 @@
 
     function processBoneAge(boneAgeValues, arr, units) {
         boneAgeValues && boneAgeValues.forEach(function(v){
-<<<<<<< HEAD
             if (isValidObservationObj(v)) {
                 arr.push({
                     date: v.effectiveDateTime,
                     boneAgeMos: units.any(v.valueQuantity)
-=======
-            if (v.hasOwnProperty('valueQuantity')) {
-                arr.push({
-                date: v.effectiveDateTime,
-                boneAgeMos: units.any(v.valueQuantity)
->>>>>>> 2b5c2c44
                 })
             }
         });
